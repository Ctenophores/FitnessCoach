--- conflicted
+++ resolved
@@ -32,12 +32,7 @@
     optimizer = optim.Adam(model.parameters(), lr=1e-3)
     criterion = nn.CrossEntropyLoss()
     criterion_rep = nn.MSELoss()
-<<<<<<< HEAD
-    # criterion_rep = nn.L1Loss()
-    criterion_frame = nn.BCEWithLogitsLoss()
-=======
     criterion_phase = nn.BCEWithLogitsLoss()
->>>>>>> 1323f2f0
     
     # Get data loaders from your dataset.py
     train_loader, val_loader = get_dataloaders(data_root='split_data', batch_size=8)
@@ -82,13 +77,6 @@
             # Cross-entropy
             alpha = 3.0
             beta = 1.0
-<<<<<<< HEAD
-            loss_action = criterion(final_action_logits, action_labels)
-            loss_rep = criterion_rep(final_rep_count_pred, rep_counts)
-            loss_frame = criterion_frame(frame_scores, frame_labels)
-
-            loss = loss_action + alpha * loss_rep + beta * loss_frame
-=======
 
             loss_action = criterion(final_action_logits, action_labels)
             loss_rep = criterion_rep(final_rep_count_pred, rep_counts)
@@ -108,7 +96,6 @@
             loss_phase = criterion_phase(frame_scores.view(B * T), rep_phase_gt.view(B * T))
 
             loss = loss_action + alpha * loss_rep + beta * loss_phase
->>>>>>> 1323f2f0
             
             optimizer.zero_grad()
             loss.backward()
